use std::fs;
use std::collections::HashMap;
use std::net::{IpAddr, UdpSocket};
use std::sync::{Arc, Mutex, MutexGuard};
use std::io::{Cursor, Write, BufWriter};

use actix_web::{get, post};
use actix_web::HttpRequest;
use actix_multipart::Multipart;
use qrcodegen::{QrCode, QrCodeEcc};
<<<<<<< HEAD
use zip::{ZipWriter, write::SimpleFileOptions};
use rayon::iter::{ParallelBridge, ParallelIterator};
use tiny_http::{ReadWrite, Header, Method, Request, Response, StatusCode, Server as TinyHttpServer};
=======
use futures_util::{StreamExt, TryStreamExt};
use futures_channel::mpsc::{channel, Sender};
use zip::{ZipWriter, write::SimpleFileOptions};
use actix_web::{App, HttpServer, HttpResponse, Responder, middleware::Logger, web::{self, Data, Bytes}};
>>>>>>> afac97eb

#[allow(unused_imports, unused_parens, non_camel_case_types, unused_mut, dead_code, unused_assignments, unused_variables, static_mut_refs, non_snake_case, non_upper_case_globals)]
mod stb_image_write;

mod qr;
use qr::*;

<<<<<<< HEAD
const HOME_HTML:          &[u8] = include_bytes!("index-desktop.html");
const HOME_SCRIPT:        &[u8] = include_bytes!("index-desktop.js");
const HOME_MOBILE_HTML:   &[u8] = include_bytes!("index-mobile.html");
const HOME_MOBILE_SCRIPT: &[u8] = include_bytes!("index-mobile.js");

const NOT_FOUND_HTML:     &[u8] = b"<h1>NOT FOUND</h1>";
const HTTP_OK_RESPONSE:   &[u8] = b"HTTP/1.1 200 OK\r\nContent-Length: 0\r\n\r\n";

type Stream = dyn ReadWrite + Send;
type Clients = HashMap::<String, Box::<Stream>>;
=======
macro_rules! progress_fmt {
    ($lit: literal) => { concat!("data: { \"progress\": ", $lit, "}\n\n") };
    ($expr: expr) => { format!("data: {{ \"progress\": {} }}\n\n", $expr) };
}

macro_rules! lock_fn {
    ($($field: tt), *) => { $(paste::paste! {
        #[inline]
        #[track_caller]
        fn [<lock_ $field>](&self) -> MutexGuard::<[<$field:camel>]> {
            self.$field.lock().unwrap()
        }
    })*};
}
>>>>>>> afac97eb

macro_rules! atomic_type {
    ($(type $name: ident = $ty: ty;)*) => {$(paste::paste! {
        #[allow(unused)] type $name = $ty;
        #[allow(unused)] type [<Atomic $name>] = Arc::<Mutex::<$ty>>;
    })*};
}

macro_rules! define_addr_port {
    (const ADDR: $addr_ty: ty = $addr: literal; const PORT: $port_ty: ty = $port: literal;) => {
        #[allow(unused)] const ADDR: $addr_ty = $addr;
        #[allow(unused)] const PORT: $port_ty = $port;
        #[allow(unused)] const ADDR_PORT: &str = concat!($addr, ':', $port);
    };
}

atomic_type! {
    type Files = Vec::<File>;
    type Clients = HashMap::<String, Sender::<String>>;
}

define_addr_port! {
    const ADDR: &str = "0.0.0.0";
    const PORT: u16 = 6969;
}

const SIZE_LIMIT: usize = 1024 * 1024 * 1024;

const HOME_DESKTOP_HTML:   &[u8] = include_bytes!("index-desktop.html");
const HOME_DESKTOP_SCRIPT: &[u8] = include_bytes!("index-desktop.js");
const HOME_MOBILE_HTML:    &[u8] = include_bytes!("index-mobile.html");
const HOME_MOBILE_SCRIPT:  &[u8] = include_bytes!("index-mobile.js");

const HTTP_OK_RESPONSE: &str = "HTTP/1.1 200 OK\r\nContent-Length: 0\r\n\r\n";

pub struct File {
    pub name: String,
    pub bytes: Vec::<u8>
}

impl File {
    async fn from_multipart(mut multipart: Multipart, clients: AtomicClients) -> Result::<File, &'static str> {
        let mut size = None;
        let mut name = String::new();
        let mut bytes = Vec::new();
        let mut clients = clients.lock().unwrap();

        while let Some(Ok(field)) = multipart.next().await {
            if matches!(field.name(), Some(name) if name == "size") {
                #[cfg(debug_assertions)]
                println!("processing `size` field...");
                let buf = field.try_fold(String::new(), |mut acc, chunk| async move {
                    acc.push_str(std::str::from_utf8(&chunk).unwrap());
                    Ok(acc)
                }).await.map_err(|_| "error reading size field")?;
                size = buf.parse::<usize>().ok();
                if size.is_none() {
                    return Err("invalid size field")
                }
                if let Err(..) = bytes.try_reserve_exact(size.unwrap() / 8) {
                    return Err("could not reserve memory")
                }
                #[cfg(debug_assertions)]
                println!("file size: {fs}", fs = size.unwrap());
            } else {
                #[cfg(debug_assertions)]
                println!("processing `file` field...");
                if let Some(content_disposition) = field.content_disposition() {
                    if let Some(name_) = content_disposition.get_filename() {
                        name = name_.to_owned()
                    }
                }

                let Some(size) = size else {
                    return Err("invalid size field")
                };

                bytes = field.try_fold((bytes, {
                    if let Some(tx) = clients.get_mut(&name) {
                        tx
                    } else {
                        return Err("expected `file_name` to be in clients hashmap")
                    }
                }), |(mut bytes, tx), chunk| async move {
                    bytes.extend_from_slice(&chunk);
                    let prgrs = (bytes.len() * 100 / size).min(100);
                    if prgrs % 5 == 0 {
                        if let Err(e) = tx.try_send(progress_fmt!(prgrs)) {
                            eprintln!("failed to send progress: {e}");
                        }
                    }
                    Ok((bytes, tx))
                }).await.map_err(|_| "error reading file field")?.0;
            }
        }

        Ok(File {bytes, name})
    }
}

#[derive(Clone)]
struct Server {
    qr_bytes: Bytes,
    files: AtomicFiles,
    clients: AtomicClients
}

impl Server {
    lock_fn! { files, clients }
}

#[inline]
fn user_agent_is_mobile(user_agent: &str) -> bool {
    [
        "Mobile",        // General mobile indicator
        "Android",       // Android devices
        "iPhone",        // iPhones
        "iPod",          // iPods
        "BlackBerry",    // BlackBerry devices
        "Windows Phone", // Windows Phones
        "Opera Mini",    // Opera Mini browser
        "IEMobile",      // Internet Explorer Mobile
    ].iter().any(|keyword| user_agent.contains(keyword))
}

<<<<<<< HEAD
mod droppa {
    pub struct File {
        pub bytes: Vec::<u8>,
        pub file_name: String
    }
}

struct Server {
    qr_png_bytes: Vec::<u8>,
    server: TinyHttpServer,
    clients: AtomicClients,
    sse_response: Response::<std::io::Empty>,
    uploaded_files: Arc::<Mutex::<Vec::<droppa::File>>>
}

impl Server {
    fn new(qr_png_bytes: Vec::<u8>) -> Self {
        Self {
            qr_png_bytes,
            server: TinyHttpServer::http(ADDR_PORT).unwrap(),
            clients: Arc::new(Mutex::new(Clients::new())),
            uploaded_files: Arc::new(Mutex::new(Vec::new())),
            sse_response: Response::empty(200)
                .with_header(Header::from_bytes("Content-Type", "text/event-stream").unwrap())
                .with_header(Header::from_bytes("Cache-Control", "no-cache").unwrap())
                .with_header(Header::from_bytes("Connection", "keep-alive").unwrap()),
        }
    }
=======
#[get("/progress/{file_name}")]
async fn track_progress(path: web::Path::<String>, state: Data::<Server>) -> impl Responder {
    let (mut tx, rx) = channel::<String>(32);
    tx.try_send(HTTP_OK_RESPONSE.to_owned()).unwrap();
    
    let file_name = path.into_inner();
    println!("[INFO] client connected to <http://localhost:8080/progress/{file_name}>");
    
    let mut clients = state.lock_clients();
    clients.insert(file_name, tx);

    let stream = rx.map(|data| Ok::<_, actix_web::Error>(data.into()));
    HttpResponse::Ok()
        .append_header(("Content-Type", "text/event-stream"))
        .append_header(("Cache-Control", "no-cache"))
        .append_header(("Connection", "keep-alive"))
        .streaming(stream)
}

#[get("/")]
async fn index(rq: HttpRequest) -> impl Responder {
    let Some(user_agent) = rq.headers().get("User-Agent").and_then(|header| header.to_str().ok()) else {
        return HttpResponse::BadRequest().body("Request to `/` that does not contain user agent")
    };
>>>>>>> afac97eb

    if user_agent_is_mobile(user_agent) {
        HttpResponse::Ok()
            .append_header(("Content-Type", "text/html"))
            .body(HOME_MOBILE_HTML)
    } else {
        HttpResponse::Ok()
            .append_header(("Content-Type", "text/html"))
            .body(HOME_DESKTOP_HTML)
    }
}

<<<<<<< HEAD
    fn handle_mobile_upload(&self, rq: &mut Request) -> Result::<FilePath> {
        let Some(content_type) = get_header(&*rq, "Content-Type") else {
            return anyerr!("request to `/upload` with no user-agent")
        };

        let content_type_value = content_type.value.as_str();
        if !content_type_value.starts_with("multipart/form-data; boundary=") {
            return anyerr!("invalid Content-Type")
        }
=======
#[get("/index-mobile.js")]
async fn index_mobile_js() -> impl Responder {
    HttpResponse::Ok()
        .append_header(("Content-Type", "application/javascript; charset=UTF-8"))
        .body(HOME_MOBILE_SCRIPT)
}
>>>>>>> afac97eb

#[get("/index-desktop.js")]
async fn index_desktop_js() -> impl Responder {
    HttpResponse::Ok()
        .append_header(("Content-Type", "application/javascript; charset=UTF-8"))
        .body(HOME_DESKTOP_SCRIPT)
}

#[get("/qr.png")]
async fn qr_code(state: Data::<Server>) -> impl Responder {
    HttpResponse::Ok()
        .content_type("image/png")
        .body(state.qr_bytes.clone())
}

#[post("/upload-desktop")]
async fn upload_desktop(payload: Multipart, state: Data::<Server>) -> impl Responder {
    println!("[INFO] upload-desktop requested, parsing multipart..");

    let File { bytes, name } = match File::from_multipart(payload, Arc::clone(&state.clients)).await {
        Ok(f) => f,
        Err(e) => return HttpResponse::BadRequest().body(e)
    };

    if bytes.len() > SIZE_LIMIT {
        #[cfg(debug_assertions)]
        println!("file size exceeds limit, returning bad request..");
        return HttpResponse::BadRequest().body("file size exceeds limit")
    }

<<<<<<< HEAD
    fn handle_desktop_upload(&self, rq: &mut Request) -> Result::<droppa::File> {
        let Some(content_type) = get_header(&*rq, "Content-Type") else {
            return anyerr!("request to `/upload` with no user-agent")
        };

        let content_type_value = content_type.value.as_str();
        if !content_type_value.starts_with("multipart/form-data; boundary=") {
            return anyerr!("invalid Content-Type")
        }

        let boundary = content_type_value["multipart/form-data; boundary=".len()..].to_owned();
        let mut multipart = Multipart::with_body(rq.as_reader(), boundary);

        let Ok(file_size) = multipart.read_entry() else { return anyerr!("Invalid Multipart data") };
        let Some(Some(file_size)) = file_size.map(|mut field| {
            if field.headers.name == "size".into() {
                let mut buf = String::with_capacity(20);
                field.data.read_to_string(&mut buf).unwrap();
                Some(buf.trim().parse().unwrap())
            } else {
                None
            }
        }) else {
            return anyerr!("invalid Multipart data")
        };

        let Ok(Some(mut field)) = multipart.read_entry() else {
            return anyerr!("invalid Multipart data")
        };

        let Some(file_path_string) = field.headers.filename else {
            return anyerr!("invalid Multipart data")
        };

        #[cfg(debug_assertions)]
        let file_path_string = file_path_string + ".test";

        let file_path = FilePath::new(file_path_string.to_owned());

        println!("[{file_path}] allocating buffer data..");
        let mut bytes = Vec::with_capacity(file_size);
        let wbuf = BufWriter::new(&mut bytes);
        let writer = ProgressTracker::new(wbuf, file_size as _, &file_path_string, Arc::clone(&self.clients));

        println!("[{file_path}] copying data..");
        field.data.save().size_limit(SIZE_LIMIT).write_to(writer);
        println!("[{file_path}] done!");

        // {
        //     let mut clients = self.clients();
        //     if let Some(writer) = clients.get_mut(&file_path.0) {
        //         #[allow(unused)]
        //         if let Err(e) = writer.write_all(const { progress_fmt!("100").as_bytes() }) {
        //             #[cfg(debug_assertions)]
        //             eprintln!("error: client disconnected from http://{ADDR_PORT}/progress/{file_path}, or error occured: {e}")
        //         }
        //         _ = writer.flush()
        //     }
        // }

        // Ok(file_path)

        let file = droppa::File {
            bytes,
            file_name: file_path_string
        };

        Ok(file)
    }

    fn handle_rq(&self, mut rq: Request) -> Result::<()> {
        match (rq.method(), rq.url()) {
            (&Method::Get, "/") => {
                let Some(user_agent) = get_header(&rq, "User-Agent").map(|ua| ua.value.as_str()) else {
                    return anyerr!("request to `/` with no user-agent")
                };

                if user_agent_is_mobile(&user_agent) {
                    serve_bytes(rq, HOME_MOBILE_HTML, "text/html; charset=UTF-8")
                } else {
                    serve_bytes(rq, HOME_HTML, "text/html; charset=UTF-8")
                }
            }
            (&Method::Get, "/qr.png") => serve_bytes(rq, &self.qr_png_bytes, "image/png; charset=UTF-8"),
            (&Method::Get, "/index.js") => serve_bytes(rq, HOME_SCRIPT, "application/js; charset=UTF-8"),
            (&Method::Get, "/index-mobile.js") => serve_bytes(rq, HOME_MOBILE_SCRIPT, "application/js; charset=UTF-8"),
            (&Method::Post, "/upload-mobile") => {
                match self.handle_mobile_upload(&mut rq) {
                    Ok(fp) => {
                        _ = self.clients().remove_entry(&fp.0);
                        rq.respond(Response::empty(200))
                    }
                    Err(e) => rq.respond(Response::from_string(e.to_string()).with_status_code(StatusCode(500))),
                }.map_err(Into::into)
            },
            (&Method::Post, "/upload-desktop") => {
                match self.handle_desktop_upload(&mut rq) {
                    Ok(file) => {
                        self.uploaded_files.lock().unwrap().push(file);
                        rq.respond(Response::empty(200))
                    }
                    Err(e) => rq.respond(Response::from_string(e.to_string()).with_status_code(StatusCode(500))),
                }.map_err(Into::into)
            },
            (&Method::Get, "/download-files") => {
                println!("preparing zip file..");

                let mut output = std::io::Cursor::new(Vec::new());
                let mut zip = ZipWriter::new(&mut output);
                let opts = SimpleFileOptions::default();
                let files = self.uploaded_files.lock().unwrap();
                for droppa::File { bytes, file_name } in files.iter() {
                    zip.start_file(file_name, opts)?;
                    zip.write_all(&bytes)?;
                }

                zip.finish()?;

                println!("finished zip file, sending it..");
                rq.respond(Response::from_data(output.into_inner())).map_err(Into::into)
            },
            (&Method::Get, path) => if path.starts_with("/progress") {
                let file_path = path[const { "/progress".len() + 1 }..].to_owned();
                let mut stream = rq.upgrade("SSE", self.sse_response.clone());
                stream.write_all(HTTP_OK_RESPONSE)?;
                stream.flush()?;
                println!("[INFO] client connected to <http://{ADDR_PORT}/progress/{file_path}>");
                self.clients().insert(file_path, stream);
                Ok(())
            } else {
                serve_bytes(rq, NOT_FOUND_HTML, "text/html; charset=UTF-8")
            }
            _ => Ok(())
        }
    }

    fn serve(&mut self) {
        println!("serving at: <http://{ADDR_PORT}>");
        self.server.incoming_requests().par_bridge().for_each(|rq| {
            _ = self.handle_rq(rq).inspect_err(|e| eprintln!("{e}"))
        });
    }
=======
    println!("uploaded: {name}");

    state.lock_files().push(File { bytes, name });
    HttpResponse::Ok().finish()
>>>>>>> afac97eb
}

#[post("/upload-mobile")]
async fn upload_mobile(payload: Multipart, state: Data::<Server>) -> impl Responder {
    println!("[INFO] upload-desktop requested, parsing multipart..");

    let File { bytes, name } = match File::from_multipart(payload, Arc::clone(&state.clients)).await {
        Ok(f) => f,
        Err(e) => return HttpResponse::BadRequest().body(e)
    };

    let file = match fs::File::create(&name) {
        Ok(f) => f,
        Err(e) => return HttpResponse::BadRequest().body(format!("could not create file: {name}: {e}"))
    };

    println!("copying bytes to: {name}..");
    let mut wbuf = BufWriter::new(file);
    _ = wbuf.write_all(&bytes).map_err(|e| {
        return HttpResponse::BadRequest().body(format!("could not copy bytes to: {name}: {e}"))
    });

    HttpResponse::Ok().finish()
}

#[get("/download-files")]
async fn download_files(state: web::Data::<Server>) -> impl Responder {
    println!("[INFO] download files requested, zipping them up..");

    let mut zip_bytes = Cursor::new(Vec::new());
    let mut zip = ZipWriter::new(&mut zip_bytes);

    let opts = SimpleFileOptions::default();
    let files = state.lock_files();
    for file in files.iter() {
        zip.start_file(&file.name, opts).unwrap();
        zip.write_all(&file.bytes).unwrap();
    }

    zip.finish().unwrap();

    #[cfg(debug_assertions)]
    println!("finished zipping up the files, sending to your phone..");

    HttpResponse::Ok()
        .content_type("application/zip")
        .body(zip_bytes.into_inner())
}

fn get_default_local_ip_addr() -> Option::<IpAddr> {
    let sock = UdpSocket::bind("0.0.0.0:0").ok()?;
    sock.connect("1.1.1.1:80").ok()?;
    sock.local_addr().ok().map(|addr| addr.ip())
}

#[actix_web::main]
async fn main() -> std::io::Result<()> {
    println!("looking for default local IP address...");
    let local_ip = get_default_local_ip_addr().unwrap_or_else(|| panic!("could not find local IP address"));

    println!("found: {local_ip}, using it to generate QR code...");
    let local_addr = format!("http://{local_ip}:{PORT}");
    let qr = QrCode::encode_text(&local_addr, QrCodeEcc::Low).expect("could not encode URL to QR code");
    println!("serving at: <http://{ADDR_PORT}>");

    HttpServer::new(move || {
        App::new()
            .app_data(Data::new(Server {
                files: Arc::new(Mutex::new(Vec::new())),
                clients: Arc::new(Mutex::new(HashMap::new())),
                qr_bytes: gen_qr_png_bytes(&qr).expect("Could not generate QR code image").into(),
            })).wrap(Logger::default())
            .service(index)
            .service(qr_code)
            .service(track_progress)
            .service(download_files)
            .service(upload_mobile)
            .service(upload_desktop)
            .service(index_mobile_js)
            .service(index_desktop_js)
    }).bind((ADDR, PORT))?.run().await
}<|MERGE_RESOLUTION|>--- conflicted
+++ resolved
@@ -8,16 +8,10 @@
 use actix_web::HttpRequest;
 use actix_multipart::Multipart;
 use qrcodegen::{QrCode, QrCodeEcc};
-<<<<<<< HEAD
-use zip::{ZipWriter, write::SimpleFileOptions};
-use rayon::iter::{ParallelBridge, ParallelIterator};
-use tiny_http::{ReadWrite, Header, Method, Request, Response, StatusCode, Server as TinyHttpServer};
-=======
 use futures_util::{StreamExt, TryStreamExt};
 use futures_channel::mpsc::{channel, Sender};
 use zip::{ZipWriter, write::SimpleFileOptions};
 use actix_web::{App, HttpServer, HttpResponse, Responder, middleware::Logger, web::{self, Data, Bytes}};
->>>>>>> afac97eb
 
 #[allow(unused_imports, unused_parens, non_camel_case_types, unused_mut, dead_code, unused_assignments, unused_variables, static_mut_refs, non_snake_case, non_upper_case_globals)]
 mod stb_image_write;
@@ -25,18 +19,6 @@
 mod qr;
 use qr::*;
 
-<<<<<<< HEAD
-const HOME_HTML:          &[u8] = include_bytes!("index-desktop.html");
-const HOME_SCRIPT:        &[u8] = include_bytes!("index-desktop.js");
-const HOME_MOBILE_HTML:   &[u8] = include_bytes!("index-mobile.html");
-const HOME_MOBILE_SCRIPT: &[u8] = include_bytes!("index-mobile.js");
-
-const NOT_FOUND_HTML:     &[u8] = b"<h1>NOT FOUND</h1>";
-const HTTP_OK_RESPONSE:   &[u8] = b"HTTP/1.1 200 OK\r\nContent-Length: 0\r\n\r\n";
-
-type Stream = dyn ReadWrite + Send;
-type Clients = HashMap::<String, Box::<Stream>>;
-=======
 macro_rules! progress_fmt {
     ($lit: literal) => { concat!("data: { \"progress\": ", $lit, "}\n\n") };
     ($expr: expr) => { format!("data: {{ \"progress\": {} }}\n\n", $expr) };
@@ -51,7 +33,6 @@
         }
     })*};
 }
->>>>>>> afac97eb
 
 macro_rules! atomic_type {
     ($(type $name: ident = $ty: ty;)*) => {$(paste::paste! {
@@ -177,36 +158,6 @@
     ].iter().any(|keyword| user_agent.contains(keyword))
 }
 
-<<<<<<< HEAD
-mod droppa {
-    pub struct File {
-        pub bytes: Vec::<u8>,
-        pub file_name: String
-    }
-}
-
-struct Server {
-    qr_png_bytes: Vec::<u8>,
-    server: TinyHttpServer,
-    clients: AtomicClients,
-    sse_response: Response::<std::io::Empty>,
-    uploaded_files: Arc::<Mutex::<Vec::<droppa::File>>>
-}
-
-impl Server {
-    fn new(qr_png_bytes: Vec::<u8>) -> Self {
-        Self {
-            qr_png_bytes,
-            server: TinyHttpServer::http(ADDR_PORT).unwrap(),
-            clients: Arc::new(Mutex::new(Clients::new())),
-            uploaded_files: Arc::new(Mutex::new(Vec::new())),
-            sse_response: Response::empty(200)
-                .with_header(Header::from_bytes("Content-Type", "text/event-stream").unwrap())
-                .with_header(Header::from_bytes("Cache-Control", "no-cache").unwrap())
-                .with_header(Header::from_bytes("Connection", "keep-alive").unwrap()),
-        }
-    }
-=======
 #[get("/progress/{file_name}")]
 async fn track_progress(path: web::Path::<String>, state: Data::<Server>) -> impl Responder {
     let (mut tx, rx) = channel::<String>(32);
@@ -231,7 +182,6 @@
     let Some(user_agent) = rq.headers().get("User-Agent").and_then(|header| header.to_str().ok()) else {
         return HttpResponse::BadRequest().body("Request to `/` that does not contain user agent")
     };
->>>>>>> afac97eb
 
     if user_agent_is_mobile(user_agent) {
         HttpResponse::Ok()
@@ -244,24 +194,12 @@
     }
 }
 
-<<<<<<< HEAD
-    fn handle_mobile_upload(&self, rq: &mut Request) -> Result::<FilePath> {
-        let Some(content_type) = get_header(&*rq, "Content-Type") else {
-            return anyerr!("request to `/upload` with no user-agent")
-        };
-
-        let content_type_value = content_type.value.as_str();
-        if !content_type_value.starts_with("multipart/form-data; boundary=") {
-            return anyerr!("invalid Content-Type")
-        }
-=======
 #[get("/index-mobile.js")]
 async fn index_mobile_js() -> impl Responder {
     HttpResponse::Ok()
         .append_header(("Content-Type", "application/javascript; charset=UTF-8"))
         .body(HOME_MOBILE_SCRIPT)
 }
->>>>>>> afac97eb
 
 #[get("/index-desktop.js")]
 async fn index_desktop_js() -> impl Responder {
@@ -292,155 +230,10 @@
         return HttpResponse::BadRequest().body("file size exceeds limit")
     }
 
-<<<<<<< HEAD
-    fn handle_desktop_upload(&self, rq: &mut Request) -> Result::<droppa::File> {
-        let Some(content_type) = get_header(&*rq, "Content-Type") else {
-            return anyerr!("request to `/upload` with no user-agent")
-        };
-
-        let content_type_value = content_type.value.as_str();
-        if !content_type_value.starts_with("multipart/form-data; boundary=") {
-            return anyerr!("invalid Content-Type")
-        }
-
-        let boundary = content_type_value["multipart/form-data; boundary=".len()..].to_owned();
-        let mut multipart = Multipart::with_body(rq.as_reader(), boundary);
-
-        let Ok(file_size) = multipart.read_entry() else { return anyerr!("Invalid Multipart data") };
-        let Some(Some(file_size)) = file_size.map(|mut field| {
-            if field.headers.name == "size".into() {
-                let mut buf = String::with_capacity(20);
-                field.data.read_to_string(&mut buf).unwrap();
-                Some(buf.trim().parse().unwrap())
-            } else {
-                None
-            }
-        }) else {
-            return anyerr!("invalid Multipart data")
-        };
-
-        let Ok(Some(mut field)) = multipart.read_entry() else {
-            return anyerr!("invalid Multipart data")
-        };
-
-        let Some(file_path_string) = field.headers.filename else {
-            return anyerr!("invalid Multipart data")
-        };
-
-        #[cfg(debug_assertions)]
-        let file_path_string = file_path_string + ".test";
-
-        let file_path = FilePath::new(file_path_string.to_owned());
-
-        println!("[{file_path}] allocating buffer data..");
-        let mut bytes = Vec::with_capacity(file_size);
-        let wbuf = BufWriter::new(&mut bytes);
-        let writer = ProgressTracker::new(wbuf, file_size as _, &file_path_string, Arc::clone(&self.clients));
-
-        println!("[{file_path}] copying data..");
-        field.data.save().size_limit(SIZE_LIMIT).write_to(writer);
-        println!("[{file_path}] done!");
-
-        // {
-        //     let mut clients = self.clients();
-        //     if let Some(writer) = clients.get_mut(&file_path.0) {
-        //         #[allow(unused)]
-        //         if let Err(e) = writer.write_all(const { progress_fmt!("100").as_bytes() }) {
-        //             #[cfg(debug_assertions)]
-        //             eprintln!("error: client disconnected from http://{ADDR_PORT}/progress/{file_path}, or error occured: {e}")
-        //         }
-        //         _ = writer.flush()
-        //     }
-        // }
-
-        // Ok(file_path)
-
-        let file = droppa::File {
-            bytes,
-            file_name: file_path_string
-        };
-
-        Ok(file)
-    }
-
-    fn handle_rq(&self, mut rq: Request) -> Result::<()> {
-        match (rq.method(), rq.url()) {
-            (&Method::Get, "/") => {
-                let Some(user_agent) = get_header(&rq, "User-Agent").map(|ua| ua.value.as_str()) else {
-                    return anyerr!("request to `/` with no user-agent")
-                };
-
-                if user_agent_is_mobile(&user_agent) {
-                    serve_bytes(rq, HOME_MOBILE_HTML, "text/html; charset=UTF-8")
-                } else {
-                    serve_bytes(rq, HOME_HTML, "text/html; charset=UTF-8")
-                }
-            }
-            (&Method::Get, "/qr.png") => serve_bytes(rq, &self.qr_png_bytes, "image/png; charset=UTF-8"),
-            (&Method::Get, "/index.js") => serve_bytes(rq, HOME_SCRIPT, "application/js; charset=UTF-8"),
-            (&Method::Get, "/index-mobile.js") => serve_bytes(rq, HOME_MOBILE_SCRIPT, "application/js; charset=UTF-8"),
-            (&Method::Post, "/upload-mobile") => {
-                match self.handle_mobile_upload(&mut rq) {
-                    Ok(fp) => {
-                        _ = self.clients().remove_entry(&fp.0);
-                        rq.respond(Response::empty(200))
-                    }
-                    Err(e) => rq.respond(Response::from_string(e.to_string()).with_status_code(StatusCode(500))),
-                }.map_err(Into::into)
-            },
-            (&Method::Post, "/upload-desktop") => {
-                match self.handle_desktop_upload(&mut rq) {
-                    Ok(file) => {
-                        self.uploaded_files.lock().unwrap().push(file);
-                        rq.respond(Response::empty(200))
-                    }
-                    Err(e) => rq.respond(Response::from_string(e.to_string()).with_status_code(StatusCode(500))),
-                }.map_err(Into::into)
-            },
-            (&Method::Get, "/download-files") => {
-                println!("preparing zip file..");
-
-                let mut output = std::io::Cursor::new(Vec::new());
-                let mut zip = ZipWriter::new(&mut output);
-                let opts = SimpleFileOptions::default();
-                let files = self.uploaded_files.lock().unwrap();
-                for droppa::File { bytes, file_name } in files.iter() {
-                    zip.start_file(file_name, opts)?;
-                    zip.write_all(&bytes)?;
-                }
-
-                zip.finish()?;
-
-                println!("finished zip file, sending it..");
-                rq.respond(Response::from_data(output.into_inner())).map_err(Into::into)
-            },
-            (&Method::Get, path) => if path.starts_with("/progress") {
-                let file_path = path[const { "/progress".len() + 1 }..].to_owned();
-                let mut stream = rq.upgrade("SSE", self.sse_response.clone());
-                stream.write_all(HTTP_OK_RESPONSE)?;
-                stream.flush()?;
-                println!("[INFO] client connected to <http://{ADDR_PORT}/progress/{file_path}>");
-                self.clients().insert(file_path, stream);
-                Ok(())
-            } else {
-                serve_bytes(rq, NOT_FOUND_HTML, "text/html; charset=UTF-8")
-            }
-            _ => Ok(())
-        }
-    }
-
-    fn serve(&mut self) {
-        println!("serving at: <http://{ADDR_PORT}>");
-        self.server.incoming_requests().par_bridge().for_each(|rq| {
-            _ = self.handle_rq(rq).inspect_err(|e| eprintln!("{e}"))
-        });
-    }
-=======
     println!("uploaded: {name}");
 
     state.lock_files().push(File { bytes, name });
     HttpResponse::Ok().finish()
->>>>>>> afac97eb
 }
 
 #[post("/upload-mobile")]
@@ -474,8 +267,7 @@
     let mut zip = ZipWriter::new(&mut zip_bytes);
 
     let opts = SimpleFileOptions::default();
-    let files = state.lock_files();
-    for file in files.iter() {
+    for file in state.lock_files().iter() {
         zip.start_file(&file.name, opts).unwrap();
         zip.write_all(&file.bytes).unwrap();
     }
